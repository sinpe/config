{
  "name": "long/config",
  "description": "Configuration Manager",
  "keywords": [
    "config"
  ],
  "homepage": "https://github.com/sinpe/config",
  "type": "library",
  "license": "MIT",
  "authors": [
    {
      "name": "Sinpe Inc.",
      "email": "18222544@qq.com"
    }
  ],
  "autoload": {
    "psr-4": {
      "Sinpe\\Config\\": "src/"
    }
  },
  "require": {
<<<<<<< HEAD
    "php": ">=7.1",
    "illuminate/support": ">=5.6"
=======
    "php": ">=7.1"
>>>>>>> 8de524aa
  },
  "require-dev": {
    "phpunit/phpunit": "^7.3"
  }
}<|MERGE_RESOLUTION|>--- conflicted
+++ resolved
@@ -19,12 +19,8 @@
     }
   },
   "require": {
-<<<<<<< HEAD
     "php": ">=7.1",
     "illuminate/support": ">=5.6"
-=======
-    "php": ">=7.1"
->>>>>>> 8de524aa
   },
   "require-dev": {
     "phpunit/phpunit": "^7.3"
